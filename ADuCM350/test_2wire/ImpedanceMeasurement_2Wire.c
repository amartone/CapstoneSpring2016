--- conflicted
+++ resolved
@@ -26,7 +26,6 @@
 
 #include "afe.h"
 #include "afe_lib.h"
-#include "i2c.h"
 #include "uart.h"
 
 
@@ -122,38 +121,7 @@
 
 ADI_UART_HANDLE     hUartDevice     = NULL;
 
-/*  Anything faster than ~30 kHz is physically non-realizable with 1 MHz pclk,
-    which is desirable for low-power concerns.  With a 16 MHz pclk, faster I2C
-    serial clocks are possible, at the cost of higher power consumption.
-*/
-#define I2C_MASTER_CLOCK 100000
-
-/* Maximum I2C TX/RX buffer size. */
-#define I2C_BUFFER_SIZE 2
-
-/* Slave address of the Arduino pump module. */
-#define I2C_PUMP_SLAVE_ADDRESS 0x77
-
-/* I2C buffers. */
-uint8_t i2c_tx[I2C_BUFFER_SIZE];
-uint8_t i2c_rx[I2C_BUFFER_SIZE];
-
 /* Function prototypes */
-<<<<<<< HEAD
-q15_t arctan(q15_t imag, q15_t real);
-fixed32_t calculate_magnitude(q31_t magnitude_rcal, q31_t magnitude_z);
-fixed32_t calculate_phase(q15_t phase_rcal, q15_t phase_z);
-void convert_dft_results(int16_t *dft_results, q15_t *dft_results_q15,
-                         q31_t *dft_results_q31);
-void sprintf_fixed32(char *out, fixed32_t in);
-void print_MagnitudePhase(char *text, fixed32_t magnitude, fixed32_t phase);
-void test_print(char *pBuffer);
-ADI_UART_RESULT_TYPE uart_Init(void);
-ADI_UART_RESULT_TYPE uart_UnInit(void);
-extern int32_t adi_initpinmux(void);
-void delay(uint32_t counts);
-void initI2C(ADI_I2C_DEV_HANDLE *i2cDevice);
-=======
 q15_t           arctan                  (q15_t imag, q15_t real);
 fixed32_t       calculate_magnitude     (q31_t magnitude_rcal, q31_t magnitude_z);
 fixed32_t       calculate_phase         (q15_t phase_rcal, q15_t phase_z);
@@ -164,7 +132,6 @@
 ADI_UART_RESULT_TYPE    uart_Init               (void);
 ADI_UART_RESULT_TYPE    uart_UnInit             (void);
 extern int32_t          adi_initpinmux          (void);
->>>>>>> 5b7a1870
 
 /* Sequence for AC measurement, performs 4 DFTs:        */
 /*     RCAL, AFE3-AFE4, AFE4-AFE5, AFE3-AFE5            */
@@ -369,122 +336,6 @@
     }
 
 
-<<<<<<< HEAD
-int main(void) {
-  ADI_AFE_DEV_HANDLE hDevice;
-  ADI_I2C_DEV_HANDLE i2cDevice;
-  int16_t dft_results[DFT_RESULTS_COUNT];
-  q15_t dft_results_q15[DFT_RESULTS_COUNT];
-  q31_t dft_results_q31[DFT_RESULTS_COUNT];
-  q31_t magnitude[DFT_RESULTS_COUNT / 2];
-  q15_t phase[DFT_RESULTS_COUNT / 2];
-  fixed32_t magnitude_result[DFT_RESULTS_COUNT / 2 - 1];
-  fixed32_t phase_result[DFT_RESULTS_COUNT / 2 - 1];
-  char msg[MSG_MAXLEN];
-  int8_t i;
-
-  /* Initialize system */
-  SystemInit();
-
-  /* Change the system clock source to HFXTAL and change clock frequency to
-   * 16MHz     */
-  /* Requirement for AFE (ACLK) */
-  SystemTransitionClocks(ADI_SYS_CLOCK_TRIGGER_MEASUREMENT_ON);
-
-  /* SPLL with 32MHz used, need to divide by 2 */
-  SetSystemClockDivider(ADI_SYS_CLOCK_UART, 2);
-
-  /* Initialize I2C */
-  initI2C(&i2cDevice);
-
-  /* Test initialization */
-  test_Init();
-
-  /* initialize static pinmuxing */
-  adi_initpinmux();
-
-  /* Initialize the UART for transferring measurement data out */
-  if (ADI_UART_SUCCESS != uart_Init()) {
-    FAIL("uart_Init");
-  }
-
-  /* Initialize the AFE API */
-  if (adi_AFE_Init(&hDevice)) {
-    FAIL("adi_AFE_Init");
-  }
-
-  /* AFE power up */
-  if (adi_AFE_PowerUp(hDevice)) {
-    FAIL("adi_AFE_PowerUp");
-  }
-
-  /* Excitation Channel Power-Up */
-  if (adi_AFE_ExciteChanPowerUp(hDevice)) {
-    FAIL("adi_AFE_ExciteChanPowerUp");
-  }
-
-  /* TIA Channel Calibration */
-  if (adi_AFE_TiaChanCal(hDevice)) {
-    FAIL("adi_AFE_TiaChanCal");
-  }
-
-  /* Excitation Channel Calibration (Attenuation Enabled) */
-  if (adi_AFE_ExciteChanCalAtten(hDevice)) {
-    FAIL("adi_AFE_ExciteChanCalAtten");
-  }
-
-  /* Update FCW in the sequence */
-  seq_afe_acmeas2wire[3] = SEQ_MMR_WRITE(REG_AFE_AFE_WG_FCW, FCW);
-  /* Update sine amplitude in the sequence */
-  seq_afe_acmeas2wire[4] =
-      SEQ_MMR_WRITE(REG_AFE_AFE_WG_AMPLITUDE, SINE_AMPLITUDE);
-
-  /* Recalculate CRC in software for the AC measurement, because we changed   */
-  /* FCW and sine amplitude settings                                          */
-  adi_AFE_EnableSoftwareCRC(hDevice, true);
-
-  /* Perform the Impedance measurement */
-//  if (adi_AFE_RunSequence(hDevice, seq_afe_acmeas2wire, (uint16_t *)dft_results,
-//                          DFT_RESULTS_COUNT)) {
-//    FAIL("Impedance Measurement");
-//  }
-
-  q15_t phasecal;
-  phasecal = arctan(dft_results[1], dft_results[0]);
-
-  q31_t magnitudecal;
-  convert_dft_results(dft_results, dft_results_q15, dft_results_q31);
-  arm_cmplx_mag_q31(dft_results_q31, &magnitudecal, 1);
-
-  ADI_AFE_TypeDef *pAFE = pADI_AFE;
-  ADI_I2C_RESULT_TYPE i2cResult;
-  unsigned char transmit = (unsigned char)1;
-  while (true) {
-    delay(2000000);
-    printf("transmitting message...\n");
-
-    // Send test bits.
-    for (int i = 0; i < I2C_BUFFER_SIZE; ++i) {
-      i2c_tx[i] = transmit += 2;
-    }
-    i2cResult = adi_I2C_MasterTransmit(i2cDevice, I2C_PUMP_SLAVE_ADDRESS, 0x0,
-                                       ADI_I2C_8_BIT_DATA_ADDRESS_WIDTH, i2c_tx,
-                                       I2C_BUFFER_SIZE, false);
-
-    if (i2cResult != ADI_I2C_SUCCESS) {
-      FAIL("adi_I2C_MasterTransmit");
-    }
-
-    printf("Done!\n");
-    // printf("%8X : %8X\r\n", &(pADI_AFE->AFE_DFT_RESULT_REAL),
-    // (pADI_AFE->AFE_DFT_RESULT_REAL));
-    // printf("%8X : %d\r\n", &(pADI_AFE->AFE_ADC_RESULT),
-    // (pADI_AFE->AFE_ADC_RESULT));
-    // printf("DFT results (real, imaginary) : (%6d, %6d)\r\n",
-    // pADI_AFE->AFE_DFT_RESULT_REAL, pADI_AFE->AFE_DFT_RESULT_IMAG );
-    // dft_results[0] = pADI_AFE->AFE_DFT_RESULT_REAL;
-    // dft_results[1] = pADI_AFE->AFE_DFT_RESULT_IMAG;
-=======
     /* Restore to using default CRC stored with the sequence */
     adi_AFE_EnableSoftwareCRC(hDevice, false);
     
@@ -499,7 +350,6 @@
     PRINT(msg);
     sprintf(msg, "    AFE3 - AFE5 = (%6d, %6d)\r\n", dft_results[6], dft_results[7]);
     PRINT(msg);*/
->>>>>>> 5b7a1870
 
     /* Convert DFT results to 1.15 and 1.31 formats.  */
     convert_dft_results(dft_results, dft_results_q15, dft_results_q31);
@@ -559,44 +409,9 @@
 
 }
 
-<<<<<<< HEAD
-void initI2C(ADI_I2C_DEV_HANDLE *i2cDevice) {
-  // init transmit data
-  for (int i = 0; i < I2C_BUFFER_SIZE; i++) {
-    i2c_tx[i] = 0;
-  }
-
-  /* Take HCLK/PCLK down to 1MHz for better power utilization */
-  /* Need to set PCLK frequency first, because HCLK frequency */
-  /* needs to be greater than or equal to the PCLK frequency  */
-  /* at all times.                                            */
-  // SetSystemClockDivider(ADI_SYS_CLOCK_PCLK, 16);
-  // SetSystemClockDivider(ADI_SYS_CLOCK_CORE, 16);
-
-  /* Initialize I2C driver */
-  if (ADI_I2C_SUCCESS != adi_I2C_MasterInit(ADI_I2C_DEVID_0, i2cDevice)) {
-    FAIL("adi_I2C_MasterInit");
-  }
-
-  /* select serial bit rate (~100 kHz max)*/
-  if (ADI_I2C_SUCCESS != adi_I2C_SetMasterClock(*i2cDevice, I2C_MASTER_CLOCK)) {
-    FAIL("adi_I2C_SetMasterClock");
-  }
-
-  /* disable blocking mode... i.e., poll for completion */
-  //if (ADI_I2C_SUCCESS != adi_I2C_SetBlockingMode(*i2cDevice, false)) {
-  //  FAIL("adi_I2C_SetBlockingMode");
-  //}
-}
-
-/* Arctan Implementation */
-/* ===================== */
-/* Arctan is calculated using the formula: */
-=======
 /* Arctan Implementation                                                                                    */
 /* =====================                                                                                    */
 /* Arctan is calculated using the formula:                                                                  */
->>>>>>> 5b7a1870
 /*                                                                                                          */
 /*      y = arctan(x) = 0.318253 * x + 0.003314 * x^2 - 0.130908 * x^3 + 0.068542 * x^4 - 0.009159 * x^5    */
 /*                                                                                                          */
